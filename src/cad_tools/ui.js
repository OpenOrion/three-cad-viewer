--- conflicted
+++ resolved
@@ -327,13 +327,8 @@
      */
     show(flag) {
         if (flag) {
-<<<<<<< HEAD
             this.display.container.addEventListener("keydown", this._keybindSelect);
             this.display.container.addEventListener("click", this._closeDropdown);
-=======
-            document.addEventListener("keydown", this._keybindSelect);
-            document.addEventListener("click", this._closeDropdown);
->>>>>>> f1514b03
 
             let el = this.display._getElement("tcv_filter_content");
             el.addEventListener("click", this._toggleDropdown);
